# ARIA-tools

[![Language](https://img.shields.io/badge/python-3.9%2B-blue.svg)](https://www.python.org/)
[![License](https://img.shields.io/badge/License-Apache_2.0-green.svg)](https://github.com/aria-tools/ARIA-tools/blob/master/LICENSE)

ARIA-tools is an open-source package in Python which contains tools to manipulate ARIA standard InSAR products. This software is open source under the terms of the [Apache 2.0 License](LICENSE). Its development was funded under the NASA Sea-level Change Team (NSLCT) program and the Earth Surface and Interior (ESI) program.

For a full overview of available ARIA standard products and their specification, see the products page on the [ARIA website](https://aria.jpl.nasa.gov). Currently, support for the ARIA Geocoded Unwrapped Interferogram (GUNW) product is included. Products can be downloaded for free from the [ARIA-products page](https://aria-products.jpl.nasa.gov) and the [ASF DAAC vertex page](https://vertex.daac.asf.alaska.edu/#) under missions and beta-products, but require log-on using the NASA Earthdata credentials.
The ARIA-tools package includes functionality to crop/merge data and meta-data layers for multiple standard products, extraction of data and meta-data layers from these products, and the set-up and the preparation for time-series. 

Actual time-series processing is not supported in ARIA-tools. However, outputs are compatible with third-party time-series InSAR packages such as the "Generic InSAR Analysis Toolbox" ([GIAnT](http://earthdef.caltech.edu/projects/giant/wiki)) and the "Miami INsar Time-series software in PYthon" ([MintPy](https://github.com/insarlab/MintPy)).
<p align="center">
<img height="250" src="https://github.com/aria-tools/ARIA-tools-docs/blob/master/images/Hawaii.png">
<img height="250" src="https://github.com/aria-tools/ARIA-tools-docs/blob/master/images/CA.png">
<img height="250" src="https://github.com/aria-tools/ARIA-tools-docs/blob/master/images/EastCoast.png">
</p>
THIS IS RESEARCH CODE PROVIDED TO YOU "AS IS" WITH NO WARRANTIES OF CORRECTNESS. USE AT YOUR OWN RISK.

## Contents
1.  [Software Dependencies](#software-dependencies)
2.  [Installation](#installation)
    -   [Conda](#conda)
    -   [Other installation options](#other-installation-options)
    -   [ARIA-tools with support for S3 virtual data access](#aria-tools-with-support-for-s3-virtual-data-access)
3.  [Running ARIA-tools](#running-aria-tools)
    -   [Commandline download of GUNW Products](#commandline-download-of-gunw-products)
    -   [Manipulating GUNW Products](#manipulating-gunw-products)
    -   [Baseline and quality control plots for GUNW Products](#baseline-and-quality-control-plots-for-gunw-products)
    -   [Time-series set-up of GUNW Products](#time-series-set-up-of-gunw-products)
4.  [Documentation](#documentation)
5.  [Citation](#citation)
6.  [Contributors and community contributions](#contributors)

------

## Software Dependencies
Below we list the dependencies for ARIA-tools

### Packages
```
* Python >= 3.5  (3.6 preferred)
* [PROJ 4](https://github.com/OSGeo/proj) github) >= 6.0
* [GDAL](https://www.gdal.org/) and its Python bindings >= 3.0
```

### Python dependencies
```
* [SciPy](https://www.scipy.org/)
* [netcdf4](http://unidata.github.io/netcdf4-python/netCDF4/index.html)
* [requests](https://2.python-requests.org/en/master/)
```

### Python Jupyter dependencies
```
* py3X-jupyter
* py3X-jupyter_client
* py3X-jupyter_contrib_nbextensions
* py3X-jupyter_nbextensions_configurator
* py3X-hide_code
* py3X-RISE
```

### Optional Third-party packages
```
* RelaxIV available from [Min-Cost-Flow-Class](https://github.com/frangio68/Min-Cost-Flow-Class)
```

------
## Installation


ARIA-tools has been tested on the following system:
- Linux v.7 and up

Below we demonstrate how to build and setup an environment from scratch through Linux through a `TCSH` shell.

ARIA-tools package can be easily installed and used after the dependencies are installed and activated.

__[Conda](https://docs.conda.io/en/latest/index.html)__ is a cross-platform way to use Python that allows you to setup and use "virtual environments," which allows for the easy installation and management of all of the required dependencies. We recommend using the [Miniforge](https://github.com/conda-forge/miniforge) conda environment manager, which uses conda-forge as its default code repo. Alternatively, see __[here](https://docs.anaconda.com/anaconda/install/)__ for help installing Anaconda and __[here](https://docs.conda.io/en/latest/miniconda.html)__ for installing Miniconda.

### Conda
Below we outline the different steps for setting up the ARIA-tools while leveraging Miniforge for installation of the requirements.

Run the commands below to download and setup your Miniforge environment manager:

```.tcsh
cd ~/tools
wget https://github.com/conda-forge/miniforge/releases/latest/download/Miniforge3-Linux-x86_64.sh
bash Miniforge3-Linux-x86_64.sh -b -p miniforge
miniforge/bin/mamba init tcsh
# reset shell
csh
```

Run the commands below to download/clone the ARIA-tools package to your local directory:

```.tcsh
cd ~/tools
git clone https://github.com/aria-tools/ARIA-tools.git
cd ARIA-tools
```

Run the commands below to install dependencies to a new conda environment `ARIA-tools` and activate it.
Make sure to activate your environment each time you open a new session:

```.tcsh
mamba env create -f environment.yml
conda activate ARIA-tools
```

Or run the commands below to install dependencies to an existing conda environment (`base` by default):

```.tcsh
mamba install -c conda-forge --yes --file requirements.txt
```

We have included a `setup.py` script which allows for easy compilation and installation of third-party dependencies (c-code), as well as for setting up the ARIA-tools package itself (python and command line tools).
```.tcsh
python -m pip install -e .
```

If not using the setup.py, users should compile third-party packages manually and ensure ARIA-tools and dependencies are included on their PATH and PYTHONPATH. For `TCSH` shell this can be done as follows (replace `{$PWD}/tools/ARIAtools` to the location where you have cloned the ARIAtools repository):
```.tcsh
<<<<<<< HEAD
setenv PYTHONPATH ${PYTHONPATH}:{$PWD}/tools/ARIAtools/tools
setenv PATH "${PWD}/tools/ARIAtools/tools/bin:$PATH"
=======
setenv PYTHONPATH ${PYTHONPATH}:{$PWD}/tools/ARIAtools
setenv PATH ${PATH}:${PWD}/tools/bin
>>>>>>> 24fe4ad4
```

To avoid potential issues associated with dependencies when cloning new ARIA-tools commits, it is advised to regularly maintain your conda environment as so (making sure to adjust the conda environment argument name `--name ARIA-tools` as appropriate):
```.tcsh
mamba env update --name ARIA-tools --file environment.yml --prune
```

### Other installation options
The following pages might be of use to those trying to build third party packages from source.
-   [Installing dependencies from source on linux](https://github.com/aria-tools/ARIA-tools/blob/master/LinuxSourceBuild.md)
-   [Installing dependencies from source on mac](https://github.com/aria-tools/ARIA-tools/blob/master/MacOSSourceBuild.md)


### ARIA-tools with support for S3 virtual data access
GDAL Virtual File Systems capabilities (vsicurl) can be leveraged in ARIA-tools to avoid download of product during processing. 

Minimum requirements:
```
* [GDAL](https://www.gdal.org/) and its Python bindings >= 3.0
* Linux kernel >=4.3 
* libnetcdf >=4.5 
```

A '~/.netrc' file with earthdata credential included
```
echo "machine urs.earthdata.nasa.gov login myUsername password myPassword" > ~/.netrc
chmod 600 ~/.netrc
```

In addition, users should set the following environment variables:
```.bash
export GDAL_HTTP_COOKIEFILE=/tmp/cookies.txt
export GDAL_HTTP_COOKIEJAR=/tmp/cookies.txt
export VSI_CACHE=YES
```

------
## Running ARIA-tools

The ARIA-tools scripts are highly modulized in Python and therefore allows for building your own processing workflow. Below, we show how to call some of the functionality. For detailed documentation, examples, and Jupyter notebooks see the [ARIA-tools-docs repository](https://github.com/aria-tools/ARIA-tools-docs). We welcome the community to contribute other examples on how to leverage the ARIA-tools (see [here](https://github.com/aria-tools/ARIA-tools/blob/master/CONTRIBUTING.md) for instructions).

* NOTE, currently ARIA-tools does not support deduplication (we are working to add it soon though), so for each commandline input please make sure to specify a fresh output directory with the `--workdir` option.

### Commandline download of GUNW Products
GUNW products can be downloaded through the commandline using the *ariaDownload.py* program, which wraps around the ASF DAAC api.

### Manipulating GUNW Products
GUNW product can be manipulated (cropped, stitched, extracted) using the *ariaExtract.py* program.

### Baseline and quality control plots for GUNW Products
Quality and baseline plots for spatial-temporal contiguous interferograms can be made using the *ariaPlot.py* program.

### Time-series set-up of GUNW Products
Time-series set-up with spatial-temporal contiguous unwrapped interferograms and coherence can be done using the *ariaTSsetup.py* program.

------
## Documentation
See the [ARIA-tools-docs repository](https://github.com/aria-tools/ARIA-tools-docs) for all documentation and Jupyter Notebook Tutorials.

------
## Citation
Buzzanga, B., Bekaert, D. P. S., Hamlington, B. D., & Sangha, S. S. (2020). Towards Sustained Monitoring of Subsidence at the Coast using InSAR and GPS: An Application in Hampton Roads, Virginia. Geophysical Research Letters, 47, e2020GL090013. [https://doi.org/10.1029/2020GL090013](https://doi.org/10.1029/2020GL090013)

------
## Contributors
-   David Bekaert
-   Simran Sangha
-   Emre Havazli
-   Brett Buzzanga
-   [other community members](https://github.com/aria-tools/ARIA-tools/graphs/contributors)

We welcome community contributions. For instructions see [here](https://github.com/aria-tools/ARIA-tools/blob/master/CONTRIBUTING.md).
<|MERGE_RESOLUTION|>--- conflicted
+++ resolved
@@ -121,13 +121,8 @@
 
 If not using the setup.py, users should compile third-party packages manually and ensure ARIA-tools and dependencies are included on their PATH and PYTHONPATH. For `TCSH` shell this can be done as follows (replace `{$PWD}/tools/ARIAtools` to the location where you have cloned the ARIAtools repository):
 ```.tcsh
-<<<<<<< HEAD
-setenv PYTHONPATH ${PYTHONPATH}:{$PWD}/tools/ARIAtools/tools
-setenv PATH "${PWD}/tools/ARIAtools/tools/bin:$PATH"
-=======
 setenv PYTHONPATH ${PYTHONPATH}:{$PWD}/tools/ARIAtools
 setenv PATH ${PATH}:${PWD}/tools/bin
->>>>>>> 24fe4ad4
 ```
 
 To avoid potential issues associated with dependencies when cloning new ARIA-tools commits, it is advised to regularly maintain your conda environment as so (making sure to adjust the conda environment argument name `--name ARIA-tools` as appropriate):
